--- conflicted
+++ resolved
@@ -14,14 +14,9 @@
 )
 def test_renderer_style(line, title, text, expected):
     """Test Markdown renderer renders expected style."""
-<<<<<<< HEAD
-    md_new = MarkdownIt(renderer_cls=MDRenderer).render(text)
-    print(md_new)
-=======
     mdit = MarkdownIt(renderer_cls=MDRenderer)
     mdit.options["store_labels"] = True
     md_new = mdit.render(text)
     if not md_new == expected:
         print(md_new)
->>>>>>> ee503cdd
     assert md_new == expected